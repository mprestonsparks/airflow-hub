--- conflicted
+++ resolved
@@ -9,17 +9,9 @@
 # Copy requirements file
 COPY requirements.txt /requirements.txt
 
-<<<<<<< HEAD
-# Switch to airflow user for subsequent operations
-USER airflow
-
-# Install Python dependencies as airflow user
-RUN pip install --no-cache-dir -r /requirements.txt
-=======
 # Upgrade pip and install Python dependencies
 RUN echo "==> Installing project dependencies..." \
     && pip install --no-cache-dir -r /requirements.txt -vvv
->>>>>>> 8e959911
 
 # Copy DAGs and plugins
 COPY dags/ ${AIRFLOW_HOME}/dags/
