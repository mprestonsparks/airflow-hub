# Project Trading specific requirements
pandas==1.3.5  # downgraded from 1.5.3 for Python 3.9 compatibility
numpy==1.21.6  # downgraded from 1.24.3 for Python 3.9 compatibility
matplotlib==3.7.1
yfinance==0.2.18
ibapi==9.81.1.post1  # Interactive Brokers API
<<<<<<< HEAD
scikit-learn==1.0.2  # downgraded from 1.2.2 for Python 3.9 compatibility
=======
scikit-learn==1.2.2  # For ML models
>>>>>>> 8e959911
requests==2.28.2
python-dotenv==1.0.0<|MERGE_RESOLUTION|>--- conflicted
+++ resolved
@@ -3,11 +3,4 @@
 numpy==1.21.6  # downgraded from 1.24.3 for Python 3.9 compatibility
 matplotlib==3.7.1
 yfinance==0.2.18
-ibapi==9.81.1.post1  # Interactive Brokers API
-<<<<<<< HEAD
-scikit-learn==1.0.2  # downgraded from 1.2.2 for Python 3.9 compatibility
-=======
-scikit-learn==1.2.2  # For ML models
->>>>>>> 8e959911
-requests==2.28.2
-python-dotenv==1.0.0+ibapi==9.81.1.post1  # Interactive Brokers API