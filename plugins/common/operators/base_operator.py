"""
Base operator for data processing tasks that can be extended by project-specific operators.
"""

from airflow.models.baseoperator import BaseOperator
import logging


class BaseDataOperator(BaseOperator):
    """
    Base operator for data processing tasks that provides common functionality.
    
    This operator serves as a foundation for project-specific operators and implements
    common patterns and utilities that can be shared across projects.
    
    Args:
        conn_id (str): The connection ID to use. Should follow project naming convention.
        **kwargs: Additional arguments passed to the BaseOperator.
    """
    
    def __init__(
        self,
        # Minimal __init__ to just pass args/kwargs up the MRO
        *args,
        **kwargs
    ):
        # Pass only args/kwargs intended for BaseOperator (like task_id) up the chain.
        # Custom params like conn_id are handled by subclasses now.
        super().__init__(*args, **kwargs)
<<<<<<< HEAD
        self.conn_id = conn_id
        self.validate_conn_id = validate_conn_id
        
        # Validate connection ID naming convention if specified
        if conn_id and validate_conn_id:
            self._validate_conn_id(conn_id)
=======
        # BaseOperator handles log assignment
>>>>>>> fee17d28
    
    def _validate_conn_id(self, conn_id):
        """
        Validates the connection ID against the project naming convention.
        
        Args:
            conn_id (str): The connection ID to validate.
        """
        if '_' not in conn_id:
            self.log.warning(
                f"Connection ID '{conn_id}' does not follow project naming convention: "
                "project_name_connection_purpose"
            )
    
    def pre_execute(self, context):
        """
        Hook called before task execution.
        
        Args:
            context (dict): Airflow context dictionary.
        """
        self.log.info(f"Starting execution of {self.task_id}")
        
        # Additional pre-execution steps can be implemented by subclasses
        
    def post_execute(self, context, result=None):
        """
        Hook called after task execution.
        
        Args:
            context (dict): Airflow context dictionary.
            result: The result of the task execution.
        """
        self.log.info(f"Completed execution of {self.task_id}")
        
        # Additional post-execution steps can be implemented by subclasses
    
    def execute(self, context):
        """
        Main execution method that should be overridden by subclasses.
        
        Args:
            context (dict): Airflow context dictionary.
            
        Returns:
            Any: The result of the task execution.
            
        Raises:
            NotImplementedError: If not overridden by subclass.
        """
        raise NotImplementedError("Subclasses must implement execute method")
    
    def on_kill(self):
        """
        Override this method to clean up subprocesses when a task is killed.
        """
        self.log.info(f"Task {self.task_id} was killed")
        
        # Additional cleanup steps can be implemented by subclasses<|MERGE_RESOLUTION|>--- conflicted
+++ resolved
@@ -27,16 +27,7 @@
         # Pass only args/kwargs intended for BaseOperator (like task_id) up the chain.
         # Custom params like conn_id are handled by subclasses now.
         super().__init__(*args, **kwargs)
-<<<<<<< HEAD
-        self.conn_id = conn_id
-        self.validate_conn_id = validate_conn_id
-        
-        # Validate connection ID naming convention if specified
-        if conn_id and validate_conn_id:
-            self._validate_conn_id(conn_id)
-=======
         # BaseOperator handles log assignment
->>>>>>> fee17d28
     
     def _validate_conn_id(self, conn_id):
         """
